{% extends "base.html" %}

{% block content %}
<div x-data="edgesData()" x-init="init()">
    <!-- Glossary Modal -->
    <div x-show="showGlossaryModal"
         x-cloak
         class="fixed inset-0 bg-gray-600 bg-opacity-50 overflow-y-auto h-full w-full z-50"
         @click.self="showGlossaryModal = false">
        <div class="relative top-20 mx-auto p-5 border w-11/12 md:w-3/4 lg:w-2/3 shadow-lg rounded-lg bg-white">
            <!-- Modal Header -->
            <div class="flex justify-between items-center pb-3 border-b">
                <h3 class="text-2xl font-bold text-gray-900">📖 Variables Glossary</h3>
                <button @click="showGlossaryModal = false" class="text-gray-400 hover:text-gray-600 text-3xl font-bold">
                    &times;
                </button>
            </div>

            <!-- Modal Content -->
            <div class="mt-4 space-y-4">
                <p class="text-gray-700 mb-4">Understanding the variables used in our edge calculations and probability models:</p>

                <!-- QB Variables -->
                <div class="bg-blue-50 border-l-4 border-blue-500 p-4 rounded">
                    <h4 class="font-bold text-lg mb-3 text-blue-900">QB Performance Variables</h4>
                    <div class="space-y-2 text-sm">
                        <div class="bg-white p-2 rounded">
                            <code class="font-mono text-blue-700">qb_td_per_game</code>
                            <p class="text-gray-700 mt-1">= <code>qb_total_tds ÷ qb_games_played</code></p>
                            <p class="text-gray-600 text-xs mt-1">Average touchdowns thrown by the quarterback per game</p>
                        </div>
                        <div class="bg-white p-2 rounded">
                            <code class="font-mono text-blue-700">qb_total_tds</code>
                            <p class="text-gray-600 text-xs mt-1">Total touchdown passes thrown by the QB this season</p>
                        </div>
                        <div class="bg-white p-2 rounded">
                            <code class="font-mono text-blue-700">qb_games_played</code>
                            <p class="text-gray-600 text-xs mt-1">Number of games the QB has played this season</p>
                        </div>
                    </div>
                </div>

                <!-- Defense Variables -->
                <div class="bg-red-50 border-l-4 border-red-500 p-4 rounded">
                    <h4 class="font-bold text-lg mb-3 text-red-900">Defense Variables</h4>
                    <div class="space-y-2 text-sm">
                        <div class="bg-white p-2 rounded">
                            <code class="font-mono text-red-700">def_td_per_game</code>
                            <p class="text-gray-700 mt-1">= <code>def_total_tds_allowed ÷ def_games_played</code></p>
                            <p class="text-gray-600 text-xs mt-1">Average passing touchdowns allowed by the defense per game</p>
                        </div>
                        <div class="bg-white p-2 rounded">
                            <code class="font-mono text-red-700">def_total_tds_allowed</code>
                            <p class="text-gray-600 text-xs mt-1">Total passing touchdowns the defense has allowed this season</p>
                        </div>
                        <div class="bg-white p-2 rounded">
                            <code class="font-mono text-red-700">def_games_played</code>
                            <p class="text-gray-600 text-xs mt-1">Number of games the defense has played this season</p>
                        </div>
                    </div>
                </div>

                <!-- Probability Variables -->
                <div class="bg-purple-50 border-l-4 border-purple-500 p-4 rounded">
                    <h4 class="font-bold text-lg mb-3 text-purple-900">Probability & Edge Variables</h4>
                    <div class="space-y-2 text-sm">
                        <div class="bg-white p-2 rounded">
                            <code class="font-mono text-purple-700">true_probability</code>
                            <p class="text-gray-700 mt-1">= Weighted combination of QB performance (60%) + Defense weakness (40%)</p>
                            <p class="text-gray-600 text-xs mt-1">Our calculated probability that the event will occur, adjusted for home field advantage</p>
                        </div>
                        <div class="bg-white p-2 rounded">
                            <code class="font-mono text-purple-700">implied_probability</code>
                            <p class="text-gray-700 mt-1">= Probability derived from sportsbook odds</p>
                            <p class="text-gray-600 text-xs mt-1">If odds < 0: |odds| ÷ (|odds| + 100); If odds > 0: 100 ÷ (odds + 100)</p>
                        </div>
                        <div class="bg-white p-2 rounded">
                            <code class="font-mono text-purple-700">edge</code>
                            <p class="text-gray-700 mt-1">= <code>true_probability - implied_probability</code></p>
                            <p class="text-gray-600 text-xs mt-1">Raw difference between our probability and the sportsbook's probability</p>
                        </div>
                        <div class="bg-white p-2 rounded">
                            <code class="font-mono text-purple-700">edge_percentage</code>
                            <p class="text-gray-700 mt-1">= <code>(edge ÷ implied_probability) × 100</code></p>
                            <p class="text-gray-600 text-xs mt-1">Your advantage over the sportsbook expressed as a percentage</p>
                        </div>
                    </div>
                </div>

                <!-- League & Context Variables -->
                <div class="bg-green-50 border-l-4 border-green-500 p-4 rounded">
                    <h4 class="font-bold text-lg mb-3 text-green-900">Context Variables</h4>
                    <div class="space-y-2 text-sm">
                        <div class="bg-white p-2 rounded">
                            <code class="font-mono text-green-700">league_avg_td_per_game</code>
                            <p class="text-gray-600 text-xs mt-1">Average touchdowns per game across all NFL teams (used for normalization)</p>
                        </div>
                        <div class="bg-white p-2 rounded">
                            <code class="font-mono text-green-700">home_field_boost</code>
                            <p class="text-gray-700 mt-1">= +10% to true probability</p>
                            <p class="text-gray-600 text-xs mt-1">Additional advantage given to quarterbacks playing at home</p>
                        </div>
                        <div class="bg-white p-2 rounded">
                            <code class="font-mono text-green-700">kelly_percentage</code>
                            <p class="text-gray-700 mt-1">= Fraction of bankroll recommended based on edge tier</p>
                            <p class="text-gray-600 text-xs mt-1">Small Edge: 15%, Good Edge: 25%, Strong Edge: 25%</p>
                        </div>
                    </div>
                </div>
            </div>

            <!-- Modal Footer -->
            <div class="mt-6 flex justify-end">
                <button @click="showGlossaryModal = false"
                        class="px-6 py-2 bg-blue-600 text-white rounded-md hover:bg-blue-700 font-medium">
                    Close
                </button>
            </div>
        </div>
    </div>

    <!-- Edge Explanation Modal -->
    <div x-show="showEdgeModal"
         x-cloak
         class="fixed inset-0 bg-gray-600 bg-opacity-50 overflow-y-auto h-full w-full z-50"
         @click.self="showEdgeModal = false">
        <div class="relative top-20 mx-auto p-5 border w-11/12 md:w-3/4 lg:w-1/2 shadow-lg rounded-lg bg-white">
            <!-- Modal Header -->
            <div class="flex justify-between items-center pb-3 border-b">
                <h3 class="text-2xl font-bold text-gray-900">📊 Edge Calculation Explained</h3>
                <button @click="showEdgeModal = false" class="text-gray-400 hover:text-gray-600 text-3xl font-bold">
                    &times;
                </button>
            </div>

            <!-- Modal Content -->
            <div class="mt-4 space-y-4">
                <!-- What is Edge? -->
                <div class="bg-blue-50 border-l-4 border-blue-500 p-4 rounded">
                    <h4 class="font-bold text-lg mb-2">What is Edge?</h4>
                    <p class="text-gray-700">
                        <strong>Edge</strong> represents your advantage over the sportsbook. It's the difference between the <em>true probability</em>
                        of an event happening (based on our analysis) and the <em>implied probability</em> from the betting odds.
                    </p>
                </div>

                <!-- The Formula -->
                <div class="bg-gray-50 p-4 rounded-lg">
                    <h4 class="font-bold text-lg mb-3">The Formula</h4>
                    <div class="space-y-3">
                        <!-- Step 1 -->
                        <div class="bg-white p-3 rounded border-l-4 border-purple-500">
                            <p class="font-semibold text-purple-700 mb-2">Step 1: Calculate Implied Probability</p>
                            <div class="font-mono text-sm bg-gray-100 p-2 rounded mb-2">
                                If odds < 0: implied_prob = |odds| / (|odds| + 100)<br>
                                If odds > 0: implied_prob = 100 / (odds + 100)
                            </div>
                            <p class="text-sm text-gray-600">
                                <strong>Example:</strong> For odds of -110, implied probability = 110 / (110 + 100) = 52.4%
                            </p>
                        </div>

                        <!-- Step 2 -->
                        <div class="bg-white p-3 rounded border-l-4 border-green-500">
                            <p class="font-semibold text-green-700 mb-2">Step 2: Calculate Edge Percentage</p>
                            <div class="font-mono text-sm bg-gray-100 p-2 rounded mb-2">
                                edge = true_probability - implied_probability<br>
                                edge_percentage = (edge / implied_probability) × 100
                            </div>
                            <p class="text-sm text-gray-600">
                                <strong>Example:</strong> If true prob = 60% and implied = 52.4%, edge = 7.6%, edge% = (7.6 / 52.4) × 100 = 14.5%
                            </p>
                        </div>
                    </div>
                </div>

                <!-- True Probability - Detailed Calculation -->
                <div class="bg-green-50 border-l-4 border-green-500 p-4 rounded">
                    <h4 class="font-bold text-lg mb-3">How We Calculate True Probability (Step-by-Step)</h4>
                    <p class="text-gray-700 mb-3">
                        Anyone can repeat this calculation! Here's the exact formula we use:
                    </p>

                    <div class="space-y-3">
                        <!-- Step 1: QB Rate -->
                        <div class="bg-white p-3 rounded border-l-4 border-blue-500">
                            <p class="font-semibold text-blue-700 mb-2">Step 1: Calculate QB TD Rate</p>
                            <div class="font-mono text-sm bg-gray-100 p-2 rounded mb-2">
                                qb_td_per_game = qb_total_tds ÷ qb_games_played
                            </div>
                            <p class="text-sm text-gray-600">
                                <strong>Example:</strong> If QB has thrown 12 TDs in 6 games:<br>
                                qb_td_per_game = 12 ÷ 6 = 2.0 TDs/game
                            </p>
                        </div>

                        <!-- Step 2: Defense Rate -->
                        <div class="bg-white p-3 rounded border-l-4 border-red-500">
                            <p class="font-semibold text-red-700 mb-2">Step 2: Get Defense TD Rate</p>
                            <div class="font-mono text-sm bg-gray-100 p-2 rounded mb-2">
                                defense_tds_per_game = opponent_tds_allowed_per_game
                            </div>
                            <p class="text-sm text-gray-600">
                                <strong>Example:</strong> If defense allows 2.5 TDs/game:<br>
                                defense_tds_per_game = 2.5
                            </p>
                        </div>

                        <!-- Step 3: Weighted Average -->
                        <div class="bg-white p-3 rounded border-l-4 border-purple-500">
                            <p class="font-semibold text-purple-700 mb-2">Step 3: Calculate Weighted Base Probability</p>
                            <div class="font-mono text-sm bg-gray-100 p-2 rounded mb-2">
                                base_prob = (qb_td_per_game × 0.6) + (defense_tds_per_game × 0.4)
                            </div>
                            <p class="text-sm text-gray-600 mb-1">
                                <strong>Why 60/40?</strong> QB skill matters more than opponent defense
                            </p>
                            <p class="text-sm text-gray-600">
                                <strong>Example:</strong> (2.0 × 0.6) + (2.5 × 0.4) = 1.2 + 1.0 = 2.2
                            </p>
                        </div>

                        <!-- Step 4: Home Field -->
                        <div class="bg-white p-3 rounded border-l-4 border-orange-500">
                            <p class="font-semibold text-orange-700 mb-2">Step 4: Apply Home Field Advantage</p>
                            <div class="font-mono text-sm bg-gray-100 p-2 rounded mb-2">
                                adjusted_prob = base_prob × (1 + home_boost)<br>
                                where home_boost = 0.10 if home, 0 if away
                            </div>
                            <p class="text-sm text-gray-600">
                                <strong>Example (home game):</strong> 2.2 × 1.10 = 2.42
                            </p>
                        </div>

                        <!-- Step 5: Final Conversion -->
                        <div class="bg-white p-3 rounded border-l-4 border-green-500">
                            <p class="font-semibold text-green-700 mb-2">Step 5: Convert to 0.5+ TD Probability</p>
                            <div class="font-mono text-sm bg-gray-100 p-2 rounded mb-2">
                                true_probability = adjusted_prob × 0.6
                            </div>
                            <p class="text-sm text-gray-600 mb-1">
                                <strong>Why × 0.6?</strong> Converts "TDs per game" to "probability of 0.5+ TDs"
                            </p>
                            <p class="text-sm text-gray-600">
                                <strong>Example:</strong> 2.42 × 0.6 = 1.452 → Clamped to 95% max → <strong class="text-green-700">95% probability</strong>
                            </p>
                            <p class="text-xs text-gray-500 mt-2">
                                Note: Final probability is clamped between 5% (minimum) and 95% (maximum) for safety
                            </p>
                        </div>
                    </div>

                    <!-- Complete Example -->
                    <div class="mt-4 bg-indigo-100 p-3 rounded border border-indigo-300">
                        <p class="font-bold text-indigo-900 mb-2">🧮 Complete Example You Can Try:</p>
                        <div class="text-sm space-y-1 text-indigo-800 font-mono">
                            <p>QB: 15 TDs in 7 games, playing at home</p>
                            <p>Defense: Allows 1.8 TDs/game</p>
                            <p class="mt-2 border-t border-indigo-200 pt-2">
                                Step 1: 15 ÷ 7 = 2.14 TDs/game<br>
                                Step 2: 1.8 TDs/game (given)<br>
                                Step 3: (2.14 × 0.6) + (1.8 × 0.4) = 1.284 + 0.72 = 2.004<br>
                                Step 4: 2.004 × 1.10 (home) = 2.204<br>
                                Step 5: 2.204 × 0.6 = 1.322 → Clamped to 95%<br>
                                <strong class="text-indigo-900">Final: 95% true probability</strong>
                            </p>
                        </div>
                    </div>
                </div>

                <!-- Edge Tiers -->
                <div class="bg-yellow-50 p-4 rounded">
                    <h4 class="font-bold text-lg mb-2">Edge Tiers & Betting Strategy</h4>
                    <div class="space-y-2">
                        <div class="flex items-center space-x-3">
                            <span class="px-3 py-1 rounded text-xs font-medium bg-gray-100 text-gray-800">PASS</span>
                            <span class="text-sm">&lt; 5% edge - Not worth betting</span>
                        </div>
                        <div class="flex items-center space-x-3">
                            <span class="px-3 py-1 rounded text-xs font-medium bg-blue-100 text-blue-800">SMALL EDGE</span>
                            <span class="text-sm">5-10% edge - Conservative bet (15% Kelly)</span>
                        </div>
                        <div class="flex items-center space-x-3">
                            <span class="px-3 py-1 rounded text-xs font-medium bg-yellow-100 text-yellow-800">GOOD EDGE</span>
                            <span class="text-sm">10-20% edge - Moderate bet (25% Kelly)</span>
                        </div>
                        <div class="flex items-center space-x-3">
                            <span class="px-3 py-1 rounded text-xs font-medium bg-green-100 text-green-800">STRONG EDGE</span>
                            <span class="text-sm">&gt; 20% edge - Aggressive bet (25% Kelly)</span>
                        </div>
                    </div>
                </div>

                <!-- Real Example -->
                <div class="bg-indigo-50 border-l-4 border-indigo-500 p-4 rounded">
                    <h4 class="font-bold text-lg mb-2">Real Example</h4>
                    <div class="text-sm space-y-2 text-gray-700">
                        <p><strong>Scenario:</strong> Patrick Mahomes to throw TD vs weak defense</p>
                        <p><strong>Our Analysis:</strong> True probability = 65% (0.65)</p>
                        <p><strong>Sportsbook Odds:</strong> -150 (implied prob = 60%)</p>
                        <p><strong>Edge Calculation:</strong></p>
                        <div class="ml-4 space-y-1 font-mono text-xs bg-white p-2 rounded">
                            <p>edge = 0.65 - 0.60 = 0.05</p>
                            <p>edge_percentage = (0.05 / 0.60) × 100 = 8.3%</p>
                            <p class="text-blue-600 font-bold">Result: SMALL EDGE - Consider betting</p>
                        </div>
                    </div>
                </div>
            </div>

            <!-- Modal Footer -->
            <div class="mt-6 flex justify-between items-center">
                <button @click="showEdgeModal = false; showGlossaryModal = true"
                        class="px-4 py-2 bg-gray-100 text-gray-700 rounded-md hover:bg-gray-200 font-medium flex items-center gap-2">
                    <span>📖</span>
                    <span>View Variables Glossary</span>
                </button>
                <button @click="showEdgeModal = false"
                        class="px-6 py-2 bg-blue-600 text-white rounded-md hover:bg-blue-700 font-medium">
                    Got it!
                </button>
            </div>
        </div>
    </div>

    <!-- Filters -->
    <div class="bg-white rounded-lg shadow mb-8">
        <div class="p-6 border-b">
            <h2 class="text-xl font-bold">🔍 Edge Detection Filters</h2>
        </div>
        <div class="p-6">
            <div class="grid grid-cols-1 md:grid-cols-4 gap-4">
                <div>
                    <label class="block text-sm font-medium text-gray-700 mb-2">Week</label>
                    <select x-model="filters.week" @change="loadEdges()" class="w-full border border-gray-300 rounded-md px-3 py-2">
                        <template x-for="week in availableWeeks" :key="week">
                            <option :value="week" x-text="'Week ' + week"></option>
                        </template>
                    </select>
                </div>
                <div>
                    <label class="block text-sm font-medium text-gray-700 mb-2">Model</label>
                    <select x-model="filters.model" @change="loadEdges()" class="w-full border border-gray-300 rounded-md px-3 py-2">
                        <option value="v1">Simple Model (v1)</option>
                        <option value="v2">Advanced Model (v2)</option>
                    </select>
                </div>
                <div>
                    <label class="block text-sm font-medium text-gray-700 mb-2">Min Edge (%)</label>
                    <input type="number" x-model="filters.min_edge" @change="loadEdges()" 
                           step="0.01" min="0" max="50" 
                           class="w-full border border-gray-300 rounded-md px-3 py-2">
                </div>
                <div class="flex items-end">
                    <button @click="exportEdges()" 
                            class="w-full bg-green-600 text-white px-4 py-2 rounded-md hover:bg-green-700">
                        📊 Export CSV
                    </button>
                </div>
            </div>
        </div>
    </div>

    <!-- Results Summary -->
    <div class="bg-white rounded-lg shadow mb-8">
        <div class="p-6">
            <div class="flex justify-between items-center">
                <h2 class="text-xl font-bold">💰 Edge Opportunities</h2>
                <div class="text-sm text-gray-600">
                    <span x-text="edges.length"></span> opportunities found
                </div>
            </div>
        </div>
    </div>

    <!-- Edge Opportunities Table -->
    <div class="bg-white rounded-lg shadow mb-8">
        <div class="p-6">
            <div x-show="loading" class="text-center py-8">
                <div class="text-2xl mb-4">⏳</div>
                <p>Loading edge opportunities...</p>
            </div>
            
            <div x-show="!loading && edges.length === 0" class="text-center text-gray-500 py-8">
                <div class="text-4xl mb-4">🔍</div>
                <p>No edge opportunities found</p>
                <p class="text-sm mt-2">Try adjusting filters or check different weeks</p>
            </div>
            
            <div x-show="!loading && edges.length > 0">
                <div class="overflow-x-auto">
                    <table class="w-full">
                        <thead>
                            <tr class="border-b">
                                <th class="text-left py-2">QB</th>
                                <th class="text-left py-2">Team</th>
                                <th class="text-left py-2">Opponent</th>
                                <th class="text-left py-2">Week</th>
                                <th class="text-left py-2">Game Date</th>
                                <th class="text-left py-2">Sportsbook</th>
                                <th class="text-left py-2">True Prob</th>
                                <th class="text-left py-2">Implied</th>
                                <th class="text-left py-2">
                                    <div class="flex items-center gap-2">
                                        <span>Edge</span>
                                        <div class="relative group">
                                            <button @click="showEdgeModal = true"
                                                    class="w-5 h-5 rounded-full bg-blue-100 text-blue-600 hover:bg-blue-200 flex items-center justify-center text-sm font-bold cursor-pointer"
                                                    title="Click to learn how edge is calculated">
                                                ?
                                            </button>
                                            <div class="absolute hidden group-hover:block bg-gray-800 text-white text-xs rounded py-1 px-2 bottom-full left-1/2 transform -translate-x-1/2 mb-2 whitespace-nowrap z-10">
                                                Click to learn how edge is calculated
                                                <div class="absolute top-full left-1/2 transform -translate-x-1/2 border-4 border-transparent border-t-gray-800"></div>
                                            </div>
                                        </div>
                                        <button @click="showEdgeModal = true"
                                                class="text-blue-600 hover:text-blue-800 text-xs font-normal underline"
                                                title="Learn how edge is calculated">
                                            Learn More
                                        </button>
                                    </div>
                                </th>
                                <th class="text-left py-2">Tier</th>
                                <th class="text-left py-2">Bet Size</th>
                                <th class="text-left py-2">Kelly %</th>
                            </tr>
                        </thead>
                        <tbody>
                            <template x-for="(edge, index) in edges" :key="index">
<<<<<<< HEAD
                                <tr class="border-b hover:bg-gray-50" x-data="{ showTooltip: false }">
=======
                                <tr class="border-b hover:bg-gray-50" :class="getWeekWarningClass(edge)">
>>>>>>> a70afaf3
                                    <td class="py-3 font-medium" x-text="edge.qb_name"></td>
                                    <td class="py-3" x-text="edge.qb_team || 'N/A'"></td>
                                    <td class="py-3" x-text="edge.opponent"></td>
                                    <td class="py-3">
                                        <span x-text="'Week ' + edge.week"></span>
                                        <span x-show="isWeekMismatch(edge)" class="ml-1" title="Week may not match game date">⚠️</span>
                                    </td>
                                    <td class="py-3 text-sm" x-text="formatGameDate(edge.game_date)"></td>
                                    <td class="py-3" x-text="edge.sportsbook || 'N/A'"></td>
                                    <td class="py-3" x-text="(edge.true_probability * 100).toFixed(1) + '%'"></td>
                                    <td class="py-3" x-text="(edge.implied_probability * 100).toFixed(1) + '%'"></td>
<<<<<<< HEAD
                                    <td class="py-3 relative">
                                        <div class="flex items-center gap-2">
                                            <span class="font-bold"
                                                  :class="edge.edge_percentage > 15 ? 'text-green-600' :
                                                          edge.edge_percentage > 10 ? 'text-yellow-600' :
                                                          'text-blue-600'"
                                                  x-text="'+' + edge.edge_percentage.toFixed(1) + '%'"></span>
                                            <button @click="showTooltip = !showTooltip"
                                                    @mouseenter="showTooltip = true"
                                                    @mouseleave="showTooltip = false"
                                                    class="text-blue-500 hover:text-blue-700 cursor-help w-4 h-4 flex items-center justify-center rounded-full border border-blue-400 text-xs font-bold"
                                                    title="Show calculation">
                                                ?
                                            </button>
                                            <!-- Tooltip -->
                                            <div x-show="showTooltip"
                                                 x-cloak
                                                 class="absolute z-50 left-0 top-full mt-1 w-96 bg-gray-900 text-white text-xs rounded-lg shadow-lg p-4"
                                                 @click.away="showTooltip = false">
                                                <div class="font-bold mb-2 text-sm border-b border-gray-700 pb-2" x-text="edge.qb_name + ' Calculation'"></div>
                                                <div class="space-y-2 font-mono">
                                                    <div>
                                                        <span class="text-blue-300">Step 1:</span> QB Rate<br>
                                                        <span class="text-gray-300 ml-2" x-text="'qb_td_per_game = ' + edge.qb_td_per_game.toFixed(2)"></span>
                                                    </div>
                                                    <div>
                                                        <span class="text-red-300">Step 2:</span> Defense Rate<br>
                                                        <span class="text-gray-300 ml-2" x-text="'defense_tds_per_game = ' + edge.defense_tds_per_game.toFixed(2)"></span>
                                                    </div>
                                                    <div>
                                                        <span class="text-purple-300">Step 3:</span> Weighted Base<br>
                                                        <span class="text-gray-300 ml-2" x-text="'(' + edge.qb_td_per_game.toFixed(2) + ' × 0.6) + (' + edge.defense_tds_per_game.toFixed(2) + ' × 0.4)'"></span><br>
                                                        <span class="text-gray-300 ml-2" x-text="'= ' + edge.base_probability.toFixed(3)"></span>
                                                    </div>
                                                    <div>
                                                        <span class="text-orange-300">Step 4:</span> Home Field<br>
                                                        <span class="text-gray-300 ml-2" x-text="edge.base_probability.toFixed(3) + ' × ' + (edge.home_field_advantage ? '1.10 (home)' : '1.00 (away)')"></span><br>
                                                        <span class="text-gray-300 ml-2" x-text="'= ' + edge.adjusted_probability.toFixed(3)"></span>
                                                    </div>
                                                    <div>
                                                        <span class="text-green-300">Step 5:</span> Final Probability<br>
                                                        <span class="text-gray-300 ml-2" x-text="edge.adjusted_probability.toFixed(3) + ' × 0.6'"></span><br>
                                                        <span class="text-yellow-300 ml-2 font-bold" x-text="'= ' + (edge.true_probability * 100).toFixed(1) + '%'"></span>
                                                    </div>
                                                </div>
                                            </div>
                                        </div>
=======
                                    <td class="py-3">
                                        <span class="font-bold"
                                              :class="edge.edge_percentage > 15 ? 'text-green-600' :
                                                      edge.edge_percentage > 10 ? 'text-yellow-600' :
                                                      'text-blue-600'"
                                              x-text="'+' + edge.edge_percentage.toFixed(1) + '%'"></span>
>>>>>>> a70afaf3
                                    </td>
                                    <td class="py-3">
                                        <span class="px-2 py-1 rounded text-xs font-medium"
                                              :class="edge.bet_recommendation.tier === 'STRONG EDGE' ? 'bg-green-100 text-green-800' :
                                                      edge.bet_recommendation.tier === 'GOOD EDGE' ? 'bg-yellow-100 text-yellow-800' :
                                                      edge.bet_recommendation.tier === 'SMALL EDGE' ? 'bg-blue-100 text-blue-800' :
                                                      'bg-gray-100 text-gray-800'"
                                              x-text="edge.bet_recommendation.tier"></span>
                                    </td>
                                    <td class="py-3" x-text="'$' + edge.bet_recommendation.recommended_bet.toFixed(0)"></td>
                                    <td class="py-3 text-sm text-gray-600" x-text="edge.bet_recommendation.bankroll_percentage.toFixed(1) + '%'"></td>
                                </tr>
                            </template>
                        </tbody>
                    </table>
                </div>
            </div>
        </div>
    </div>

    <!-- Summary Stats -->
    <div x-show="!loading && edges.length > 0" class="grid grid-cols-1 md:grid-cols-3 gap-4">
        <div class="bg-white rounded-lg shadow p-6">
            <div class="text-gray-500 text-sm">Total Opportunities</div>
            <div class="text-2xl font-bold text-blue-600" x-text="edges.length"></div>
        </div>
        <div class="bg-white rounded-lg shadow p-6">
            <div class="text-gray-500 text-sm">Average Edge</div>
            <div class="text-2xl font-bold text-purple-600" x-text="avgEdge + '%'"></div>
        </div>
        <div class="bg-white rounded-lg shadow p-6">
            <div class="text-gray-500 text-sm">Expected Value</div>
            <div class="text-2xl font-bold text-green-600" x-text="'$' + expectedValue"></div>
        </div>
    </div>
</div>

<script>
function edgesData() {
    return {
        edges: [],
        loading: false,
        showEdgeModal: false,
<<<<<<< HEAD
        showGlossaryModal: false,
=======
        availableWeeks: [],
        currentWeek: {{ current_week }},
>>>>>>> a70afaf3
        filters: {
            week: {{ current_week }},
            model: 'v1',
            min_edge: 5
        },

        async init() {
            await this.loadWeekRange();
            await this.loadEdges();
        },

        async loadWeekRange() {
            try {
                const response = await fetch('/api/week-range');
                const data = await response.json();
                this.availableWeeks = data.available_weeks;
                this.currentWeek = data.current_week;
            } catch (error) {
                console.error('Error loading week range:', error);
                // Fallback to current week only
                this.availableWeeks = [this.currentWeek];
            }
        },
        
        async loadEdges() {
            this.loading = true;
            try {
                const params = new URLSearchParams({
                    week: this.filters.week,
                    model: this.filters.model,
                    min_edge: this.filters.min_edge / 100 // Convert percentage to decimal
                });
                
                const response = await fetch(`/api/edges?${params}`);
                this.edges = await response.json();
            } catch (error) {
                console.error('Error loading edges:', error);
                this.edges = [];
            } finally {
                this.loading = false;
            }
        },
        
        exportEdges() {
            if (this.edges.length === 0) {
                alert('No edges to export');
                return;
            }
            
            const csv = this.generateCSV();
            const blob = new Blob([csv], { type: 'text/csv' });
            const url = window.URL.createObjectURL(blob);
            const a = document.createElement('a');
            a.href = url;
            a.download = `edges_week${this.filters.week}_${this.filters.model}.csv`;
            a.click();
            window.URL.revokeObjectURL(url);
        },
        
        generateCSV() {
            const headers = ['QB', 'Team', 'Opponent', 'Week', 'Game Date', 'Sportsbook', 'True Prob (%)', 'Implied Prob (%)', 'Edge (%)', 'Tier', 'Bet Size ($)', 'Kelly (%)'];
            const rows = this.edges.map(edge => [
                edge.qb_name,
                edge.qb_team || 'N/A',
                edge.opponent,
                edge.week || 'N/A',
                this.formatGameDate(edge.game_date),
                edge.sportsbook || 'N/A',
                (edge.true_probability * 100).toFixed(1),
                (edge.implied_probability * 100).toFixed(1),
                edge.edge_percentage.toFixed(1),
                edge.bet_recommendation.tier,
                edge.bet_recommendation.recommended_bet.toFixed(0),
                edge.bet_recommendation.bankroll_percentage.toFixed(1)
            ]);

            return [headers, ...rows].map(row => row.join(',')).join('\n');
        },

        formatGameDate(dateStr) {
            if (!dateStr) return 'N/A';
            try {
                const date = new Date(dateStr);
                const options = { month: 'short', day: 'numeric', year: 'numeric' };
                return date.toLocaleDateString('en-US', options);
            } catch {
                return dateStr;
            }
        },

        isWeekMismatch(edge) {
            if (!edge.game_date || !edge.week) return false;

            try {
                // Parse game date
                const gameDate = new Date(edge.game_date);

                // Calculate expected week from game date (season starts Sept 5, 2025)
                const seasonStart = new Date('2025-09-05');
                const daysSinceStart = Math.floor((gameDate - seasonStart) / (1000 * 60 * 60 * 24));
                const calculatedWeek = Math.floor(daysSinceStart / 7) + 1;

                // Flag if week doesn't match calculated week (allow +/- 1 week tolerance for edge cases)
                return Math.abs(edge.week - calculatedWeek) > 1;
            } catch {
                return false;
            }
        },

        getWeekWarningClass(edge) {
            return this.isWeekMismatch(edge) ? 'bg-yellow-50' : '';
        },
        
        get avgEdge() {
            if (this.edges.length === 0) return '0.0';
            const total = this.edges.reduce((sum, edge) => sum + edge.edge_percentage, 0);
            return (total / this.edges.length).toFixed(1);
        },
        
        get expectedValue() {
            if (this.edges.length === 0) return '0';
            const totalEV = this.edges.reduce((sum, edge) => sum + (edge.bet_recommendation.recommended_bet * edge.edge_percentage / 100), 0);
            return totalEV.toFixed(0);
        }
    }
}
</script>
{% endblock %}<|MERGE_RESOLUTION|>--- conflicted
+++ resolved
@@ -428,11 +428,7 @@
                         </thead>
                         <tbody>
                             <template x-for="(edge, index) in edges" :key="index">
-<<<<<<< HEAD
-                                <tr class="border-b hover:bg-gray-50" x-data="{ showTooltip: false }">
-=======
-                                <tr class="border-b hover:bg-gray-50" :class="getWeekWarningClass(edge)">
->>>>>>> a70afaf3
+                                <tr class="border-b hover:bg-gray-50" :class="getWeekWarningClass(edge)" x-data="{ showTooltip: false }">
                                     <td class="py-3 font-medium" x-text="edge.qb_name"></td>
                                     <td class="py-3" x-text="edge.qb_team || 'N/A'"></td>
                                     <td class="py-3" x-text="edge.opponent"></td>
@@ -444,7 +440,6 @@
                                     <td class="py-3" x-text="edge.sportsbook || 'N/A'"></td>
                                     <td class="py-3" x-text="(edge.true_probability * 100).toFixed(1) + '%'"></td>
                                     <td class="py-3" x-text="(edge.implied_probability * 100).toFixed(1) + '%'"></td>
-<<<<<<< HEAD
                                     <td class="py-3 relative">
                                         <div class="flex items-center gap-2">
                                             <span class="font-bold"
@@ -492,14 +487,6 @@
                                                 </div>
                                             </div>
                                         </div>
-=======
-                                    <td class="py-3">
-                                        <span class="font-bold"
-                                              :class="edge.edge_percentage > 15 ? 'text-green-600' :
-                                                      edge.edge_percentage > 10 ? 'text-yellow-600' :
-                                                      'text-blue-600'"
-                                              x-text="'+' + edge.edge_percentage.toFixed(1) + '%'"></span>
->>>>>>> a70afaf3
                                     </td>
                                     <td class="py-3">
                                         <span class="px-2 py-1 rounded text-xs font-medium"
@@ -543,12 +530,9 @@
         edges: [],
         loading: false,
         showEdgeModal: false,
-<<<<<<< HEAD
         showGlossaryModal: false,
-=======
         availableWeeks: [],
         currentWeek: {{ current_week }},
->>>>>>> a70afaf3
         filters: {
             week: {{ current_week }},
             model: 'v1',
